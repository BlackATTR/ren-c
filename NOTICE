--- conflicted
+++ resolved
@@ -34,8 +34,6 @@
 The author of this software is David M. Gay.
 Copyright (c) 1991, 2000, 2001 by Lucent Technologies.
 
-<<<<<<< HEAD
-=======
 bigint:
 Copyright (c) 2007, Cameron Rich
 
@@ -54,6 +52,5 @@
 Anti-Grain Geometry:
 Copyright (C) 2002-2005 Maxim Shemanarev
 
->>>>>>> 291cb579
 qsort:
 Copyright (c) 1992, 1993 The Regents of the University of California.